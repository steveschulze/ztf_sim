--- conflicted
+++ resolved
@@ -84,12 +84,8 @@
         # check if it is a new night and reload queue with new requests
         if np.floor(tel.current_time.mjd) > current_night_mjd:
             # use the state machine to allow us to skip weathered out nights
-<<<<<<< HEAD
-            log.prev_obs = None
-=======
             #if tel.check_if_ready():
             scheduler.log.prev_obs = None
->>>>>>> 635743ab
             scheduler.Q.assign_nightly_requests(tel.current_state_dict())
             current_night_mjd = np.floor(tel.current_time.mjd)
             # log pool stats
